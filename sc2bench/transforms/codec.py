import os
from io import BytesIO
from tempfile import mkstemp

import numpy as np
import torch
from PIL import Image
from compressai.transforms.functional import rgb2ycbcr, ycbcr2rgb
from compressai.utils.bench.codecs import run_command
from torch import nn
from torchdistill.datasets.transform import register_transform_class
<<<<<<< HEAD
from torchvision.transforms import RandomResizedCrop, Resize
from torchvision.transforms.functional import InterpolationMode
=======
from torchvision.transforms import Resize
from torchvision.transforms.functional import InterpolationMode, to_pil_image, to_tensor
>>>>>>> d6807be0

CODEC_TRANSFORM_MODULE_DICT = dict()
INTERPOLATION_MODE_DICT = {
    'nearest': InterpolationMode.NEAREST,
    'bicubic': InterpolationMode.BICUBIC,
    'bilinear': InterpolationMode.BILINEAR,
    'box': InterpolationMode.BOX,
    'hamming': InterpolationMode.HAMMING,
    'lanczos': InterpolationMode.LANCZOS
}


def register_codec_transform_module(cls):
    """
    Args:
        cls (class): codec transform module to be registered.

    Returns:
        cls (class): registered codec transform module.
    """
    CODEC_TRANSFORM_MODULE_DICT[cls.__name__] = cls
    register_transform_class(cls)
    return cls


@register_codec_transform_module
class WrappedRandomResizedCrop(RandomResizedCrop):
    """
    `RandomResizedCrop` in torchvision wrapped to be defined by `interpolation` as a str object
    Args:
        interpolation (str or None): Desired interpolation mode (`nearest`, `bicubic`, `bilinear`, `box`, `hamming`, `lanczos`)
        kwargs (dict): kwargs for `RandomResizedCrop` in torchvision
    """
    def __init__(self, interpolation=None, **kwargs):
        if interpolation is not None:
            interpolation = INTERPOLATION_MODE_DICT.get(interpolation, None)
        super().__init__(**kwargs, interpolation=interpolation)


@register_codec_transform_module
class WrappedResize(Resize):
    """
    `Resize` in torchvision wrapped to be defined by `interpolation` as a str object
    Args:
        interpolation (str or None): Desired interpolation mode (`nearest`, `bicubic`, `bilinear`, `box`, `hamming`, `lanczos`)
        kwargs (dict): kwargs for `Resize` in torchvision
    """
    def __init__(self, interpolation=None, **kwargs):
        if interpolation is not None:
            interpolation = INTERPOLATION_MODE_DICT.get(interpolation, None)
        super().__init__(**kwargs, interpolation=interpolation)


@register_codec_transform_module
class PillowImageModule(nn.Module):
    """
    Generalized Pillow module to compress (decompress) images e.g., as part of transform pipeline.
    Args:
        returns_file_size (bool): return file size of compressed object in addition to PIL image if true.
        open_kwargs (dict or None): kwargs to be used as part of Image.open(img_buffer, **open_kwargs).
        save_kwargs (dict or None): kwargs to be used as part of Image.save(img_buffer, **save_kwargs).
    """
    def __init__(self, returns_file_size=False, open_kwargs=None, **save_kwargs):
        super().__init__()
        self.returns_file_size = returns_file_size
        self.open_kwargs = open_kwargs if isinstance(open_kwargs, dict) else dict()
        self.save_kwargs = save_kwargs

    def forward(self, pil_img, *args):
        """
        Args:
            pil_img (PIL Image): Image to be transformed.

        Returns:
            PIL Image or a tuple of PIL Image and int: Affine transformed image or with its file size if returns_file_size=True.
        """
        img_buffer = BytesIO()
        pil_img.save(img_buffer, **self.save_kwargs)
        file_size = img_buffer.tell()
        pil_img = Image.open(img_buffer, **self.open_kwargs)
        if self.returns_file_size:
            return pil_img, file_size
        return pil_img

    def __repr__(self):
        return self.__class__.__name__ + \
               '(returns_file_size={}, open_kwargs={}, save_kwargs={})'.format(self.returns_file_size,
                                                                               self.open_kwargs, self.save_kwargs)


@register_codec_transform_module
class PillowTensorModule(nn.Module):
    """
    Generalized Pillow module to compress (decompress) tensors e.g., as part of transform pipeline.
    Args:
        returns_file_size (bool): return file size of compressed object in addition to PIL image if true.
        open_kwargs (dict or None): kwargs to be used as part of Image.open(img_buffer, **open_kwargs).
        save_kwargs (dict or None): kwargs to be used as part of Image.save(img_buffer, **save_kwargs).
    """
    def __init__(self, returns_file_size=False, open_kwargs=None, **save_kwargs):
        super().__init__()
        self.returns_file_size = returns_file_size
        self.open_kwargs = open_kwargs if isinstance(open_kwargs, dict) else dict()
        self.save_kwargs = save_kwargs

    def forward(self, x, quality, *args): # quality range [0-95]
        """
        Args:
            x (torch.Tensor): Tensor to be transformed. shape B, C, H, W

        Returns:
            torch.Tensor or a tuple of torch.Tensor and int: Affine transformed image or with its file size if returns_file_size=True.
        """
        splited_features = x.split(3, dim=1)
        last_shape = splited_features[-1].shape
        if last_shape[1] == 2:
            more_splited_last_features = splited_features[-1].split(1, dim=1)
            splited_features = splited_features[:-1] + more_splited_last_features

        idx, norm_max, norm_min, compressed_splited_features, fsize = 0, [], [], [], 0
        for batch_features in splited_features:  # N 3 H W
            compressed_batch_features = []
            for each_feature in batch_features:  # 3 H W
                norm_max.append(each_feature.max())
                norm_min.append(each_feature.min())
                normed_feature = (each_feature - norm_min[idx]) / norm_max[idx] # normalize to [0, 1]
                img = to_pil_image(normed_feature)
                img.save(f"compressed_feature_{idx}.jpg", quality=quality, optimize=True, **self.save_kwargs)
                fsize = os.path.getsize(f"compressed_feature_{idx}.jpg")
                img = Image.open(f"compressed_feature_{idx}.jpg", **self.open_kwargs)
                tensor = to_tensor(img)
                tensor = tensor * norm_max[idx] + norm_min[idx]
                compressed_batch_features.append(tensor)
                os.remove(f"compressed_feature_{idx}.jpg")
                idx += 1

            compressed_batch_features = torch.stack(compressed_batch_features, 0)
            compressed_splited_features.append(compressed_batch_features)
        compressed_features = torch.cat(compressed_splited_features, 1)
        if self.returns_file_size:
            return compressed_features, fsize
        else:
            return compressed_batch_features

    def __repr__(self):
        return self.__class__.__name__ + \
               '(returns_file_size={}, open_kwargs={}, save_kwargs={})'.format(self.returns_file_size,
                                                                               self.open_kwargs, self.save_kwargs)


@register_codec_transform_module
class BPGModule(nn.Module):
    """
    BPG module to compress (decompress) images e.g., as part of transform pipeline.
    Modified https://github.com/InterDigitalInc/CompressAI/blob/master/compressai/utils/bench/codecs.py
    Args:
        encoder_path (str): file path of BPG encoder you manually installed.
        decoder_path (str): file path of BPG decoder you manually installed.
        color_mode (str): color mode ("ycbcr" or "rgb").
        encoder (str): encoder type ("x265" or "jctvc").
        subsampling_mode (str or int): subsampling mode (420 or 444).
        bit_depth (str or int): bit depth (8 or 10).
        quality (int): quality value in range [0, 51].
        returns_file_size (bool): flag to return file size.
    """

    fmt = '.bpg'

    def __init__(self, encoder_path, decoder_path, color_mode='ycbcr', encoder='x265',
                 subsampling_mode='444', bit_depth='8', quality=50, returns_file_size=False):
        super().__init__()
        if not isinstance(subsampling_mode, str):
            subsampling_mode = str(subsampling_mode)

        if not isinstance(bit_depth, str):
            bit_depth = str(bit_depth)

        if color_mode not in ['ycbcr', 'rgb']:
            raise ValueError(f'Invalid color mode value: `{color_mode}`, which should be either "ycbcr" or "rgb"')

        if encoder not in ['x265', 'jctvc']:
            raise ValueError(f'Invalid encoder value: `{encoder}`, which should be either "x265" or "jctvc"')

        if subsampling_mode not in ['420', '444']:
            raise ValueError(f'Invalid subsampling mode value: `{subsampling_mode}`, which should be either 420 or 444')

        if bit_depth not in ['8', '10']:
            raise ValueError(f'Invalid bit depth value: `{bit_depth}`, which should be either 8 or 10')

        if not 0 <= quality <= 51:
            raise ValueError(f'Invalid quality value: `{quality}`, which should be between 0 and 51')

        self.encoder_path = os.path.expanduser(encoder_path)
        self.decoder_path = os.path.expanduser(decoder_path)
        self.color_mode = color_mode
        self.encoder = encoder
        self.subsampling_mode = subsampling_mode
        self.bit_depth = bit_depth
        self.quality = quality
        self.returns_file_size = returns_file_size

    def _get_encode_cmd(self, img_file_path, output_file_path):
        cmd = [
            self.encoder_path,
            '-o',
            output_file_path,
            '-q',
            str(self.quality),
            '-f',
            self.subsampling_mode,
            '-e',
            self.encoder,
            '-c',
            self.color_mode,
            '-b',
            self.bit_depth,
            img_file_path
        ]
        return cmd

    def _get_decode_cmd(self, output_file_path, reconst_file_path):
        cmd = [self.decoder_path, '-o', reconst_file_path, output_file_path]
        return cmd

    def forward(self, pil_img):
        """
        Args:
            pil_img (PIL Image): Image to be transformed.

        Returns:
            PIL Image or a tuple of PIL Image and float: Affine transformed image or with its file size of BPG compressed data if returns_file_size=True.
        """
        fd_i, resized_input_filepath = mkstemp(suffix='.jpg')
        fd_r, reconst_file_path = mkstemp(suffix='.jpg')
        fd_o, output_file_path = mkstemp(suffix=self.fmt)
        pil_img.save(resized_input_filepath, 'JPEG', quality=100)

        # Encode
        run_command(self._get_encode_cmd(resized_input_filepath, output_file_path))
        file_size_byte = os.stat(output_file_path).st_size

        # Decode
        run_command(self._get_decode_cmd(output_file_path, reconst_file_path))

        # Read image
        reconst_img = Image.open(reconst_file_path).convert('RGB')
        os.close(fd_i)
        os.remove(resized_input_filepath)
        os.close(fd_r)
        os.remove(reconst_file_path)
        os.close(fd_o)
        os.remove(output_file_path)
        if self.returns_file_size:
            return reconst_img, file_size_byte
        return reconst_img

    def __repr__(self):
        return self.__class__.__name__ + '(encoder_path={}, decoder_path={}, color_mode={}, ' \
                                         'encoder={}, subsampling_mode={}, bit_depth={}, quality={}, ' \
                                         'returns_file_size={})'.format(self.encoder_path, self.decoder_path,
                                                                        self.color_mode, self.encoder,
                                                                        self.subsampling_mode, self.bit_depth,
                                                                        self.quality, self.returns_file_size)


@register_codec_transform_module
class VTMModule(nn.Module):
    """
    VTM module to compress (decompress) images e.g., as part of transform pipeline.
    Modified https://github.com/InterDigitalInc/CompressAI/blob/master/compressai/utils/bench/codecs.py
    Args:
        encoder_path (str): file path of BPG encoder you manually installed.
        decoder_path (str): file path of BPG decoder you manually installed.
        config_path (str): VTM configuration file path.
        color_mode (str): color mode ("ycbcr" or "rgb").
        quality (int): quality value in range [0, 63].
        returns_file_size (bool): flag to return file size.
    """

    fmt = '.bin'

    def __init__(self, encoder_path, decoder_path, config_path, color_mode='ycbcr',
                 quality=63, returns_file_size=False):
        # According to https://github.com/InterDigitalInc/CompressAI/issues/31,
        # CompressAI used "encoder_intra_vtm.cfg" config file
        super().__init__()
        if color_mode not in ['ycbcr', 'rgb']:
            raise ValueError(f'Invalid color mode value: `{color_mode}`, which should be either "ycbcr" or "rgb"')

        if not 0 <= quality <= 63:
            raise ValueError(f'Invalid quality value: `{quality}`, which should be between 0 and 63')

        self.encoder_path = os.path.expanduser(encoder_path)
        self.decoder_path = os.path.expanduser(decoder_path)
        self.config_path = os.path.expanduser(config_path)
        self.uses_rgb = color_mode != 'ycbcr'
        self.quality = quality
        self.returns_file_size = returns_file_size

    def forward(self, pil_img):
        """
        Args:
            pil_img (PIL Image): Image to be transformed.

        Returns:
            PIL Image or a tuple of PIL Image and float: Affine transformed image or with its file size of VTM compressed data if returns_file_size=True.
        """

        # Taking 8bit input for now
        bitdepth = 8

        # Convert input image to yuv 444 file
        arr = np.asarray(pil_img)
        fd, yuv_path = mkstemp(suffix='.yuv')
        output_file_path = os.path.splitext(yuv_path)[0] + self.fmt
        arr = arr.transpose((2, 0, 1))  # color channel first

        if not self.uses_rgb:
            # convert rgb content to YCbCr
            rgb = torch.from_numpy(arr.copy()).float() / (2 ** bitdepth - 1)
            arr = np.clip(rgb2ycbcr(rgb).numpy(), 0, 1)
            arr = (arr * (2 ** bitdepth - 1)).astype(np.uint8)

        with open(yuv_path, 'wb') as f:
            f.write(arr.tobytes())

        # Encode
        height, width = arr.shape[1:]
        cmd = [
            self.encoder_path,
            '-i',
            yuv_path,
            '-c',
            self.config_path,
            '-q',
            self.quality,
            '-o',
            '/dev/null',
            '-b',
            output_file_path,
            '-wdt',
            width,
            '-hgt',
            height,
            '-fr',
            '1',
            '-f',
            '1',
            '--InputChromaFormat=444',
            '--InputBitDepth=8',
            # "--ConformanceMode=1" # It looks like ConformanceMode arg is no longer supported
        ]

        if self.uses_rgb:
            cmd += [
                '--InputColourSpaceConvert=RGBtoGBR',
                '--SNRInternalColourSpace=1',
                '--OutputInternalColourSpace=0',
            ]
        run_command(cmd)
        file_size = os.stat(output_file_path).st_size
        # cleanup encoder input
        os.close(fd)
        os.unlink(yuv_path)

        # Decode
        cmd = [self.decoder_path, '-b', output_file_path, '-o', yuv_path, '-d', 8]
        if self.uses_rgb:
            cmd.append('--OutputInternalColourSpace=GBRtoRGB')

        run_command(cmd)

        # Compute PSNR
        rec_arr = np.fromfile(yuv_path, dtype=np.uint8)
        rec_arr = rec_arr.reshape(arr.shape)

        rec_arr = rec_arr.astype(np.float32) / (2 ** bitdepth - 1)
        if not self.uses_rgb:
            rec_arr = ycbcr2rgb(torch.from_numpy(rec_arr.copy())).numpy()

        # Cleanup
        os.unlink(yuv_path)
        os.unlink(output_file_path)
        rec = Image.fromarray((rec_arr.clip(0, 1).transpose(1, 2, 0) * 255.0).astype(np.uint8))

        if self.returns_file_size:
            return rec, file_size
        return rec

    def __repr__(self):
        return self.__class__.__name__ + '(encoder_path={}, decoder_path={}, config_path={}, ' \
                                         'uses_rgb={}, quality={}, ' \
                                         'returns_file_size={})'.format(self.encoder_path, self.decoder_path,
                                                                        self.config_path, self.uses_rgb, self.quality,
                                                                        self.returns_file_size)<|MERGE_RESOLUTION|>--- conflicted
+++ resolved
@@ -8,14 +8,10 @@
 from compressai.transforms.functional import rgb2ycbcr, ycbcr2rgb
 from compressai.utils.bench.codecs import run_command
 from torch import nn
+from torchdistill.common import file_util
 from torchdistill.datasets.transform import register_transform_class
-<<<<<<< HEAD
 from torchvision.transforms import RandomResizedCrop, Resize
-from torchvision.transforms.functional import InterpolationMode
-=======
-from torchvision.transforms import Resize
 from torchvision.transforms.functional import InterpolationMode, to_pil_image, to_tensor
->>>>>>> d6807be0
 
 CODEC_TRANSFORM_MODULE_DICT = dict()
 INTERPOLATION_MODE_DICT = {
@@ -121,7 +117,7 @@
         self.open_kwargs = open_kwargs if isinstance(open_kwargs, dict) else dict()
         self.save_kwargs = save_kwargs
 
-    def forward(self, x, quality, *args): # quality range [0-95]
+    def forward(self, x, *args):
         """
         Args:
             x (torch.Tensor): Tensor to be transformed. shape B, C, H, W
@@ -129,36 +125,40 @@
         Returns:
             torch.Tensor or a tuple of torch.Tensor and int: Affine transformed image or with its file size if returns_file_size=True.
         """
-        splited_features = x.split(3, dim=1)
-        last_shape = splited_features[-1].shape
+        split_features = x.split(3, dim=1)
+        last_shape = split_features[-1].shape
         if last_shape[1] == 2:
-            more_splited_last_features = splited_features[-1].split(1, dim=1)
-            splited_features = splited_features[:-1] + more_splited_last_features
-
-        idx, norm_max, norm_min, compressed_splited_features, fsize = 0, [], [], [], 0
-        for batch_features in splited_features:  # N 3 H W
-            compressed_batch_features = []
+            more_split_last_features = split_features[-1].split(1, dim=1)
+            split_features = split_features[:-1] + more_split_last_features
+
+        idx, file_size = 0, 0
+        norm_max_list, norm_min_list, reconstructed_split_feature_list = list(), list(), list()
+        for batch_features in split_features:  # N 3 H W
+            reconstructed_batch_features = list()
             for each_feature in batch_features:  # 3 H W
-                norm_max.append(each_feature.max())
-                norm_min.append(each_feature.min())
-                normed_feature = (each_feature - norm_min[idx]) / norm_max[idx] # normalize to [0, 1]
-                img = to_pil_image(normed_feature)
-                img.save(f"compressed_feature_{idx}.jpg", quality=quality, optimize=True, **self.save_kwargs)
-                fsize = os.path.getsize(f"compressed_feature_{idx}.jpg")
-                img = Image.open(f"compressed_feature_{idx}.jpg", **self.open_kwargs)
-                tensor = to_tensor(img)
-                tensor = tensor * norm_max[idx] + norm_min[idx]
-                compressed_batch_features.append(tensor)
-                os.remove(f"compressed_feature_{idx}.jpg")
+                norm_max_list.append(each_feature.max())
+                norm_min_list.append(each_feature.min())
+                # normalize to [0, 1]
+                normed_feature = (each_feature - norm_min_list[idx]) / norm_max_list[idx]
+                pil_img = to_pil_image(normed_feature)
+                img_buffer = BytesIO()
+                # Compress split feature by codec
+                pil_img.save(img_buffer, **self.save_kwargs)
+                file_size += img_buffer.tell()
+                pil_img = Image.open(img_buffer, **self.open_kwargs)
+                tensor = to_tensor(pil_img)
+                tensor = tensor * norm_max_list[idx] + norm_min_list[idx]
+                reconstructed_batch_features.append(tensor)
                 idx += 1
 
-            compressed_batch_features = torch.stack(compressed_batch_features, 0)
-            compressed_splited_features.append(compressed_batch_features)
-        compressed_features = torch.cat(compressed_splited_features, 1)
+            reconstructed_batch_features = torch.stack(reconstructed_batch_features, 0)
+            reconstructed_split_feature_list.append(reconstructed_batch_features)
+        reconstructed_features = torch.cat(reconstructed_split_feature_list, 1)
+        # File size: Compressed feature by codec + values to denormalize (norm_min_list, norm_max_list)
+        file_size += file_util.get_binary_object_size(norm_min_list) + file_util.get_binary_object_size(norm_max_list)
         if self.returns_file_size:
-            return compressed_features, fsize
-        else:
-            return compressed_batch_features
+            return reconstructed_features, file_size
+        return reconstructed_features
 
     def __repr__(self):
         return self.__class__.__name__ + \
